{
<<<<<<< HEAD
<<<<<<< Updated upstream
  "name": "nexus",
=======
  "name": "@okami-team/cli",
>>>>>>> Stashed changes
=======
  "name": "okami",
>>>>>>> 5d082051
  "version": "1.0.0",
  "description": "Okami React Framework",
  "private": false,
  "workspaces": [
    "packages/*"
  ],
  "scripts": {
    "build": "npm run build --workspaces",
    "dev": "npm run dev --workspaces --parallel",
    "lint": "eslint . --ext .ts,.tsx",
    "test": "npm run test --workspaces",
    "format": "prettier --write \"**/*.{ts,tsx,js,jsx,json,md}\"",
    "prepare": "husky install"
  },
  "devDependencies": {
    "@types/change-case": "^2.3.5",
    "@types/handlebars": "^4.1.0",
    "@types/node": "^20.0.0",
    "@types/react": "^18.0.0",
    "@types/react-dom": "^18.0.0",
    "change-case": "^4.1.2",
    "eslint-config-prettier": "^9.0.0",
    "eslint-plugin-prettier": "^5.0.0",
    "handlebars": "^4.7.8",
    "husky": "^8.0.0",
    "prettier": "^3.0.0",
    "typescript": "^5.0.0"
  },
  "engines": {
    "node": ">=16.0.0"
  },
  "repository": {
    "type": "git",
    "url": "git+https://github.com/okami-team/okami.git"
  },
  "keywords": [
    "react",
    "angular",
    "framework",
    "typescript",
    "decorators",
    "dependency-injection"
  ],
  "author": "",
  "license": "MIT",
  "dependencies": {
    "@typescript-eslint/eslint-plugin": "8.35.1",
    "@typescript-eslint/parser": "8.35.1",
    "figlet": "1.8.1"
  }
}<|MERGE_RESOLUTION|>--- conflicted
+++ resolved
@@ -1,13 +1,5 @@
 {
-<<<<<<< HEAD
-<<<<<<< Updated upstream
-  "name": "nexus",
-=======
   "name": "@okami-team/cli",
->>>>>>> Stashed changes
-=======
-  "name": "okami",
->>>>>>> 5d082051
   "version": "1.0.0",
   "description": "Okami React Framework",
   "private": false,
